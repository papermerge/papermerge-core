from rest_framework_json_api import serializers
from rest_framework.fields import empty
from rest_framework_json_api.utils import format_field_name
from drf_spectacular.extensions import OpenApiSerializerExtension
from drf_spectacular.extensions import OpenApiAuthenticationExtension


class KnoxTokenScheme(OpenApiAuthenticationExtension):
    target_class = 'knox.auth.TokenAuthentication'
    name = 'Token Authentication'

    def get_security_definition(self, auto_schema):
        return {
            'type': 'apiKey',
            'in': 'header',
            'name': 'Authorization',
            'description':
                'Token-based authentication with required prefix Token'
        }


class GroupJsonAPISerializer(OpenApiSerializerExtension):
    target_class = 'papermerge.core.serializers.GroupSerializer'
    type = {
        "type": "string",
        "enum": ["groups"]
    }

    def map_serializer(self, auto_schema, direction):
        required = []
        attributes = {}
        relationships = {}

        for field in self.target.fields.values():
            if isinstance(field, serializers.HyperlinkedIdentityField):
                # the 'url' is not an attribute but rather a self.link,
                # so don't map it here.
                continue
            if isinstance(field, serializers.HiddenField):
                continue
            if isinstance(field, serializers.RelatedField):
                relationships[format_field_name(field.field_name)] = {
                    "$ref": "#/components/schemas/reltoone"
                }
                continue
            if isinstance(field, serializers.ManyRelatedField):
                relationships[format_field_name(field.field_name)] = {
                    "$ref": "#/components/schemas/reltomany"
                }
                continue

            if field.required:
                required.append(field.field_name)

            schema = auto_schema._map_serializer_field(field, direction)
            if field.read_only:
                schema["readOnly"] = True
            if field.write_only:
                schema["writeOnly"] = True
            if field.allow_null:
                schema["nullable"] = True
            if field.default and field.default != empty:
                schema["default"] = field.default
            if field.help_text:
                # Ensure django gettext_lazy is rendered correctly
                schema["description"] = str(field.help_text)

            auto_schema._insert_field_validators(field, schema)

            attributes[format_field_name(field.field_name)] = schema

        result = {
            "type": "object",
            "additionalProperties": False,
            "required": ["type"],
            "properties": {
                "type": self.type,
                "id": {"type": "string", "format": "uuid"}
            },
        }
        if attributes:
            result["properties"]["attributes"] = {
                "type": "object",
                "properties": attributes,
            }
            if required:
                result["properties"]["attributes"]["required"] = required

        if relationships:
            result["properties"]["relationships"] = {
                "type": "object",
                "properties": relationships,
            }

        return result


class TagJsonAPISerializer(GroupJsonAPISerializer):
    type = {
        "type": "string",
        "enum": ["tags"]
    }
    target_class = 'papermerge.core.serializers.TagSerializer'


class RolesJsonAPISerializer(GroupJsonAPISerializer):
    type = {
        "type": "string",
        "enum": ["roles"]
    }
    target_class = 'papermerge.core.serializers.RoleSerializer'


class UserJsonAPISerializer(GroupJsonAPISerializer):
    type = {
        "type": "string",
        "enum": ["users"]
    }
    target_class = 'papermerge.core.serializers.UserSerializer'


class DocumentDetailsJsonAPISerializer(GroupJsonAPISerializer):
    type = {
        "type": "string",
        "enum": ["documents"]
    }
    target_class = 'papermerge.core.serializers.DocumentDetailsSerializer'


class FolderJsonAPISerializer(GroupJsonAPISerializer):
    type = {
        "type": "string",
        "enum": ["folders"]
    }
    target_class = 'papermerge.core.serializers.FolderSerializer'


class NodeJsonAPISerializer(GroupJsonAPISerializer):
    type = {
        "type": "string",
        # TODO: change "Document" to "documents" to be consistent with other
        # resource names
<<<<<<< HEAD
        "enum": ["Document", "documents", "folders"]
=======
        "enum": ["Document", "folders"]
>>>>>>> 9345e48d
    }
    target_class = 'papermerge.core.serializers.NodeSerializer'


class PageJsonAPISerializer(GroupJsonAPISerializer):
    type = {
        "type": "string",
        "enum": ["pages"]
    }
    target_class = 'papermerge.core.serializers.PageSerializer'


class TokenJsonAPISerializer(GroupJsonAPISerializer):
    type = {
        "type": "string",
        "enum": ["tokens"]
    }
    target_class = 'papermerge.core.serializers.TokenSerializer'<|MERGE_RESOLUTION|>--- conflicted
+++ resolved
@@ -140,11 +140,8 @@
         "type": "string",
         # TODO: change "Document" to "documents" to be consistent with other
         # resource names
-<<<<<<< HEAD
         "enum": ["Document", "documents", "folders"]
-=======
-        "enum": ["Document", "folders"]
->>>>>>> 9345e48d
+
     }
     target_class = 'papermerge.core.serializers.NodeSerializer'
 
