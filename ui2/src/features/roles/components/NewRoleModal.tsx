--- conflicted
+++ resolved
@@ -156,16 +156,12 @@
   }
 
   return (
-<<<<<<< HEAD
     <Modal
       title={t("roles.new.title")}
       opened={opened}
-      size="lg"
+      size="xl"
       onClose={onLocalCancel}
     >
-=======
-    <Modal title={"New Role"} opened={opened} size="xl" onClose={onLocalCancel}>
->>>>>>> a7285434
       <TextInput
         value={name}
         onChange={onNameChangeHandler}
