import {useAppDispatch, useAppSelector} from "@/app/hooks"
import PanelContext from "@/contexts/PanelContext"
import {
  commanderViewOptionUpdated,
  selectCommanderDocumentTypeID,
  selectCommanderViewOption,
  selectLastHome,
  selectLastInbox,
  selectNavBarCollapsed
} from "@/features/ui/uiSlice"
import {
  CUSTOM_FIELD_VIEW,
  DOCUMENT_TYPE_VIEW,
  GROUP_VIEW,
  NODE_VIEW,
  ROLE_VIEW,
  SHARED_NODE_VIEW,
  TAG_VIEW,
  USER_VIEW
} from "@/scopes"
import {
  selectCurrentUser,
  selectCurrentUserError,
  selectCurrentUserStatus
} from "@/slices/currentUser.ts"
import {Group, Loader} from "@mantine/core"
import {
  IconAlignJustified,
  IconCategory,
  IconFile3d,
  IconHome,
  IconInbox,
  IconMasksTheater,
  IconTag,
  IconUsers,
  IconUsersGroup,
  IconUserShare
} from "@tabler/icons-react"
import {useContext} from "react"
import {useSelector} from "react-redux"
import {NavLink} from "react-router-dom"

import type {User} from "@/types.ts"
import {useTranslation} from "react-i18next"

function NavBarFull() {
  const {t} = useTranslation()
  const mode = useContext(PanelContext)
  const dispatch = useAppDispatch()
  const viewOption = useAppSelector(s => selectCommanderViewOption(s, mode))
  const lastHome = useAppSelector(s => selectLastHome(s, "main"))
  const lastInbox = useAppSelector(s => selectLastInbox(s, "main"))
  const categoryID = useAppSelector(s =>
    selectCommanderDocumentTypeID(s, "main")
  )
  const categoryURL = categoryID ? `/category/${categoryID}` : "/category"

  const user = useSelector(selectCurrentUser) as User
  const status = useSelector(selectCurrentUserStatus)
  const error = useSelector(selectCurrentUserError)

  const onClick = () => {
    if (viewOption == "document-type") {
      /*
        Handle situation when user is in "document-type" view mode in commander
        and he/she clicks on "home" or "inbox" folders. In such case
        it is obvious that user intends to switch to "tiles" view

        TODO: instead of switching to tiles, switch to last view options mode
      */
      dispatch(commanderViewOptionUpdated({mode, viewOption: "tile"}))
    }
  }

  if (status == "loading") {
    return <>Loading...</>
  }

  if (status == "failed") {
    return <>{error}</>
  }

  return (
    <>
      <div className="navbar">
        {user.scopes.includes(NODE_VIEW) && (
<<<<<<< HEAD
          <NavLink to={`/home/${user.home_folder_id}`} onClick={onClick}>
            {NavLinkWithFeedback(t("home.name"), <IconHome />)}
          </NavLink>
        )}
        {user.scopes.includes(NODE_VIEW) && (
          <NavLink to={`/inbox/${user.inbox_folder_id}`} onClick={onClick}>
            {NavLinkWithFeedback(t("inbox.name"), <IconInbox />)}
=======
          <NavLink
            to={`/home/${lastHome?.home_id || user.home_folder_id}`}
            onClick={onClick}
          >
            {NavLinkWithFeedback("Home", <IconHome />)}
          </NavLink>
        )}
        {user.scopes.includes(NODE_VIEW) && (
          <NavLink
            to={`/inbox/${lastInbox?.inbox_id || user.inbox_folder_id}`}
            onClick={onClick}
          >
            {NavLinkWithFeedback("Inbox", <IconInbox />)}
>>>>>>> a7285434
          </NavLink>
        )}
        {user.scopes.includes(NODE_VIEW) && (
          <NavLink to={categoryURL} onClick={onClick}>
            {NavLinkWithFeedback("By Category", <IconCategory />)}
          </NavLink>
        )}
        {user.scopes.includes(SHARED_NODE_VIEW) && (
          <NavLink to={"/shared"} onClick={onClick}>
            {NavLinkWithFeedback("Shared", <IconUserShare />)}
          </NavLink>
        )}
        {user.scopes.includes(TAG_VIEW) && (
          <NavLink to="/tags">
            {NavLinkWithFeedback(t("tags.name"), <IconTag />)}
          </NavLink>
        )}
        {user.scopes.includes(CUSTOM_FIELD_VIEW) && (
          <NavLink to="/custom-fields">
            {NavLinkWithFeedback(
              t("custom_fields.name"),
              <IconAlignJustified />
            )}
          </NavLink>
        )}
        {user.scopes.includes(DOCUMENT_TYPE_VIEW) && (
          <NavLink to="/document-types">
<<<<<<< HEAD
            {NavLinkWithFeedback(t("document_types.name"), <IconFile3d />)}
=======
            {NavLinkWithFeedback("Categories", <IconFile3d />)}
>>>>>>> a7285434
          </NavLink>
        )}
        {user.scopes.includes(USER_VIEW) && (
          <NavLink to="/users">
            {NavLinkWithFeedback(t("users.name"), <IconUsers />)}
          </NavLink>
        )}
        {user.scopes.includes(GROUP_VIEW) && (
          <NavLink to="/groups">
            {NavLinkWithFeedback(t("groups.name"), <IconUsersGroup />)}
          </NavLink>
        )}
        {user.scopes.includes(ROLE_VIEW) && (
          <NavLink to="/roles">
            {NavLinkWithFeedback(t("roles.name"), <IconMasksTheater />)}
          </NavLink>
        )}
      </div>
    </>
  )
}

function NavBarCollapsed() {
  const mode = useContext(PanelContext)
  const dispatch = useAppDispatch()
  const viewOption = useAppSelector(s => selectCommanderViewOption(s, mode))
  const user = useSelector(selectCurrentUser) as User
  const status = useSelector(selectCurrentUserStatus)
  const error = useSelector(selectCurrentUserError)
  const categoryID = useAppSelector(s =>
    selectCommanderDocumentTypeID(s, "main")
  )
  const categoryURL = categoryID ? `/category/${categoryID}` : "/category"

  const onClick = () => {
    if (viewOption == "document-type") {
      /*
        Handle situation when user is in "document-type" view mode in commander
        and he/she clicks on "home" or "inbox" folders. In such case
        it is obvious that user intends to switch to "tiles" view

        TODO: instead of switching to tiles, switch to last view options mode
      */
      dispatch(commanderViewOptionUpdated({mode, viewOption: "tile"}))
    }
  }

  if (status == "loading") {
    return <>Loading...</>
  }

  if (status == "failed") {
    return <>{error}</>
  }

  return (
    <>
      <div className="navbar">
        {user.scopes.includes(NODE_VIEW) && (
          <NavLink to={`/home/${user.home_folder_id}`} onClick={onClick}>
            {NavLinkWithFeedbackShort(<IconHome />)}
          </NavLink>
        )}
        {user.scopes.includes(NODE_VIEW) && (
          <NavLink to={`/inbox/${user.inbox_folder_id}`} onClick={onClick}>
            {NavLinkWithFeedbackShort(<IconInbox />)}
          </NavLink>
        )}
        {user.scopes.includes(NODE_VIEW) && (
          <NavLink to={categoryURL} onClick={onClick}>
            {NavLinkWithFeedbackShort(<IconCategory />)}
          </NavLink>
        )}
        {user.scopes.includes(SHARED_NODE_VIEW) && (
          <NavLink to={"/shared"} onClick={onClick}>
            {NavLinkWithFeedbackShort(<IconUserShare />)}
          </NavLink>
        )}
        {user.scopes.includes(TAG_VIEW) && (
          <NavLink to="/tags">{NavLinkWithFeedbackShort(<IconTag />)}</NavLink>
        )}
        {user.scopes.includes(CUSTOM_FIELD_VIEW) && (
          <NavLink to="/custom-fields">
            {NavLinkWithFeedbackShort(<IconAlignJustified />)}
          </NavLink>
        )}
        {user.scopes.includes(DOCUMENT_TYPE_VIEW) && (
          <NavLink to="/document-types">
            {NavLinkWithFeedbackShort(<IconFile3d />)}
          </NavLink>
        )}
        {user.scopes.includes(USER_VIEW) && (
          <NavLink to="/users">
            {NavLinkWithFeedbackShort(<IconUsers />)}
          </NavLink>
        )}
        {user.scopes.includes(GROUP_VIEW) && (
          <NavLink to="/groups">
            {NavLinkWithFeedbackShort(<IconUsersGroup />)}
          </NavLink>
        )}
        {user.scopes.includes(ROLE_VIEW) && (
          <NavLink to="/roles">
            {NavLinkWithFeedbackShort(<IconMasksTheater />)}
          </NavLink>
        )}
      </div>
    </>
  )
}

function NavBar() {
  const collapsed = useSelector(selectNavBarCollapsed)

  if (collapsed) {
    return <NavBarCollapsed />
  }

  return <NavBarFull />
}

type NavLinkState = {
  isActive: boolean
  isPending: boolean
}

type ResponsiveLink = ({isActive, isPending}: NavLinkState) => JSX.Element

function NavLinkWithFeedback(text: string, icon: JSX.Element): ResponsiveLink {
  return ({isActive, isPending}) => {
    if (isActive) {
      return (
        <Group>
          {icon}
          {text}
        </Group>
      )
    }
    if (isPending) {
      return (
        <Group>
          {icon}
          {text}
          <Loader size={"sm"} />
        </Group>
      )
    }
    return (
      <Group>
        {icon}
        {text}
      </Group>
    )
  }
}

function NavLinkWithFeedbackShort(icon: JSX.Element): ResponsiveLink {
  return ({isActive, isPending}) => {
    if (isActive) {
      return <Group>{icon}</Group>
    }
    if (isPending) {
      return (
        <Group>
          <Loader size={"sm"} />
        </Group>
      )
    }
    return <Group>{icon}</Group>
  }
}

export default NavBar<|MERGE_RESOLUTION|>--- conflicted
+++ resolved
@@ -84,15 +84,6 @@
     <>
       <div className="navbar">
         {user.scopes.includes(NODE_VIEW) && (
-<<<<<<< HEAD
-          <NavLink to={`/home/${user.home_folder_id}`} onClick={onClick}>
-            {NavLinkWithFeedback(t("home.name"), <IconHome />)}
-          </NavLink>
-        )}
-        {user.scopes.includes(NODE_VIEW) && (
-          <NavLink to={`/inbox/${user.inbox_folder_id}`} onClick={onClick}>
-            {NavLinkWithFeedback(t("inbox.name"), <IconInbox />)}
-=======
           <NavLink
             to={`/home/${lastHome?.home_id || user.home_folder_id}`}
             onClick={onClick}
@@ -106,7 +97,6 @@
             onClick={onClick}
           >
             {NavLinkWithFeedback("Inbox", <IconInbox />)}
->>>>>>> a7285434
           </NavLink>
         )}
         {user.scopes.includes(NODE_VIEW) && (
@@ -134,11 +124,7 @@
         )}
         {user.scopes.includes(DOCUMENT_TYPE_VIEW) && (
           <NavLink to="/document-types">
-<<<<<<< HEAD
-            {NavLinkWithFeedback(t("document_types.name"), <IconFile3d />)}
-=======
             {NavLinkWithFeedback("Categories", <IconFile3d />)}
->>>>>>> a7285434
           </NavLink>
         )}
         {user.scopes.includes(USER_VIEW) && (
