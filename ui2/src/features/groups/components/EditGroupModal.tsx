--- conflicted
+++ resolved
@@ -100,11 +100,7 @@
         <Group>
           {isLoadingGroupUpdate && <Loader size="sm" />}
           <Button disabled={isLoadingGroupUpdate} onClick={onLocalSubmit}>
-<<<<<<< HEAD
-            {t("common.submit")}
-=======
-            Update
->>>>>>> a7285434
+            {t("common.update")}
           </Button>
         </Group>
       </Group>
