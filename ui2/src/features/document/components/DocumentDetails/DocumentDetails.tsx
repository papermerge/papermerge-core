--- conflicted
+++ resolved
@@ -76,17 +76,10 @@
             rightSection={<CopyButton value={docVerID || ""} />}
           />
           <TextInput
-<<<<<<< HEAD
-            label={t("common.ocr_language")}
-            readOnly
-            value={ocrLang}
-            mt="md"
-=======
-            label="Owner"
+            label={t("common.owner")}
             readOnly
             value={groupData?.name || OWNER_ME}
             rightSection={<CopyButton value={groupData?.name || OWNER_ME} />}
->>>>>>> a7285434
           />
           <Group>
             <TagsInput
