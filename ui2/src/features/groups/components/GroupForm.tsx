import CopyButton from "@/components/CopyButton"
import {Checkbox, TextInput} from "@mantine/core"

<<<<<<< HEAD
import type {GroupDetails} from "@/types"
import {useTranslation} from "react-i18next"
=======
import type {GroupDetails} from "@/types.d/groups"
>>>>>>> a7285434

type Args = {
  group: GroupDetails | null
}

export default function GroupModal({group}: Args) {
  const {t} = useTranslation()
  return (
    <div>
      <TextInput
        value={group?.name || ""}
<<<<<<< HEAD
        onChange={() => {}}
        label={t("groups.form.name")}
=======
        readOnly={true}
        label="Name"
>>>>>>> a7285434
        rightSection={<CopyButton value={group?.name || ""} />}
      />
      <Checkbox
        my="md"
        checked={Boolean(group?.home_folder_id && group?.inbox_folder_id)}
        readOnly={true}
        label="This group has special folders: inbox and home"
      />
      {group?.home_folder_id && (
        <TextInput
          my="sm"
          value={group.home_folder_id}
          readOnly={true}
          label="Home ID"
          rightSection={<CopyButton value={group?.home_folder_id || ""} />}
        />
      )}
      {group?.inbox_folder_id && (
        <TextInput
          my="sm"
          value={group.inbox_folder_id}
          readOnly={true}
          label="Inbox ID"
          rightSection={<CopyButton value={group?.inbox_folder_id || ""} />}
        />
      )}
    </div>
  )
}<|MERGE_RESOLUTION|>--- conflicted
+++ resolved
@@ -1,12 +1,8 @@
 import CopyButton from "@/components/CopyButton"
 import {Checkbox, TextInput} from "@mantine/core"
 
-<<<<<<< HEAD
-import type {GroupDetails} from "@/types"
+import type {GroupDetails} from "@/types.d/groups"
 import {useTranslation} from "react-i18next"
-=======
-import type {GroupDetails} from "@/types.d/groups"
->>>>>>> a7285434
 
 type Args = {
   group: GroupDetails | null
@@ -18,13 +14,8 @@
     <div>
       <TextInput
         value={group?.name || ""}
-<<<<<<< HEAD
-        onChange={() => {}}
+        readOnly={true}
         label={t("groups.form.name")}
-=======
-        readOnly={true}
-        label="Name"
->>>>>>> a7285434
         rightSection={<CopyButton value={group?.name || ""} />}
       />
       <Checkbox
