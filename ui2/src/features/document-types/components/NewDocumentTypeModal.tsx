import {OWNER_ME} from "@/cconstants"
import OwnerSelector from "@/components/OwnerSelect/OwnerSelect"
import {useGetCustomFieldsQuery} from "@/features/custom-fields/apiSlice"
import {useAddDocumentTypeMutation} from "@/features/document-types/apiSlice"
import {
  Button,
  ComboboxItem,
  Group,
  Loader,
  Modal,
  MultiSelect,
  Text,
  TextInput,
  Textarea
} from "@mantine/core"
<<<<<<< HEAD
import {useTranslation} from "react-i18next"
=======
import {useEffect, useState} from "react"
>>>>>>> a7285434

interface Args {
  opened: boolean
  onSubmit: () => void
  onCancel: () => void
}

export default function NewDocumentTypeModal({
  onSubmit,
  onCancel,
  opened
}: Args) {
  const {t} = useTranslation()
  const [name, setName] = useState<string>("")
  const [pathTemplate, setPathTemplate] = useState<string>("")
  const [error, setError] = useState<string>("")
  const [owner, setOwner] = useState<ComboboxItem>({label: OWNER_ME, value: ""})
  const {data = []} = useGetCustomFieldsQuery(owner.value)
  const [addDocumentType, {isLoading, isError, isSuccess}] =
    useAddDocumentTypeMutation()
  const [customFieldIDs, setCustomFieldIDs] = useState<string[]>([])

  useEffect(() => {
    // close dialog as soon as we have
    // "success" status from the mutation
    if (isSuccess) {
      onSubmit()
      reset()
    }
  }, [isSuccess])

  const onNameChange = (value: string) => {
    setName(value)
  }

  const onOwnerChange = (option: ComboboxItem) => {
    setOwner(option)
    setCustomFieldIDs([])
  }

  const onLocalSubmit = async () => {
    const newDocumentTypeData = {
      name,
      path_template: pathTemplate,
      custom_field_ids: customFieldIDs
    }
    let dtData

    if (owner.value && owner.value != "") {
      dtData = {...newDocumentTypeData, group_id: owner.value}
    } else {
      dtData = newDocumentTypeData
    }
    try {
      await addDocumentType(dtData).unwrap()
    } catch (err: unknown) {
      // @ts-ignore
      setError(err.data.detail)
    }
  }

  const onLocalCancel = () => {
    reset()
    onCancel()
  }

  const reset = () => {
    setName("")
    setCustomFieldIDs([])
    setError("")
    setOwner({value: "", label: OWNER_ME})
  }

  return (
<<<<<<< HEAD
    <Modal
      title={t("document_types.new.title")}
      opened={opened}
      onClose={onLocalCancel}
    >
=======
    <Modal title={"New Category"} opened={opened} onClose={onLocalCancel}>
>>>>>>> a7285434
      <TextInput
        label={t("document_types.form.name")}
        onChange={e => onNameChange(e.currentTarget.value)}
        placeholder={t("document_types.form.name")}
      />
      <MultiSelect
        label={t("document_types.form.custom_fields")}
        placeholder={t("document_types.form.custom_fields.placeholder")}
        onChange={setCustomFieldIDs}
        searchable
        data={data.map(i => {
          return {label: i.name, value: i.id}
        })}
        value={customFieldIDs}
      />
      <Textarea
        label={t("document_types.form.path_template")}
        resize="vertical"
        value={pathTemplate}
        onChange={event => setPathTemplate(event.currentTarget.value)}
      />
      <OwnerSelector value={owner} onChange={onOwnerChange} />
      {isError && <Text c="red">{`${error}`}</Text>}
      <Group justify="space-between" mt="md">
        <Button variant="default" onClick={onLocalCancel}>
          {t("common.cancel")}
        </Button>
        <Group>
          {isLoading && <Loader size="sm" />}
          <Button disabled={isLoading} onClick={onLocalSubmit}>
            {t("common.submit")}
          </Button>
        </Group>
      </Group>
    </Modal>
  )
}<|MERGE_RESOLUTION|>--- conflicted
+++ resolved
@@ -13,11 +13,8 @@
   TextInput,
   Textarea
 } from "@mantine/core"
-<<<<<<< HEAD
+import {useEffect, useState} from "react"
 import {useTranslation} from "react-i18next"
-=======
-import {useEffect, useState} from "react"
->>>>>>> a7285434
 
 interface Args {
   opened: boolean
@@ -92,15 +89,11 @@
   }
 
   return (
-<<<<<<< HEAD
     <Modal
       title={t("document_types.new.title")}
       opened={opened}
       onClose={onLocalCancel}
     >
-=======
-    <Modal title={"New Category"} opened={opened} onClose={onLocalCancel}>
->>>>>>> a7285434
       <TextInput
         label={t("document_types.form.name")}
         onChange={e => onNameChange(e.currentTarget.value)}
