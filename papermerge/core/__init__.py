--- conflicted
+++ resolved
@@ -10,12 +10,7 @@
 BETA = 'beta'
 RC = 'rc'
 
-<<<<<<< HEAD
-VERSION = (2, 0, 1, FINAL, 0)
-=======
 VERSION = (2, 1, 0, ALPHA, 0)
->>>>>>> 9bd9bdff
-
 
 def get_version(version=None):
     """Return a PEP 440-compliant version number from VERSION."""
