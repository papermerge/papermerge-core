import {useAppDispatch, useAppSelector} from "@/app/hooks"
import PanelContext from "@/contexts/PanelContext"
import {
  commanderViewOptionUpdated,
  selectCommanderViewOption
} from "@/features/ui/uiSlice"
import type {ViewOption} from "@/types"
import {ActionIcon, Menu} from "@mantine/core"
import {IconCheck, IconListDetails} from "@tabler/icons-react"
import {useContext} from "react"
import {useTranslation} from "react-i18next"

export default function ViewOptionsMenu() {
  const {t} = useTranslation()
  const dispatch = useAppDispatch()
  const mode = useContext(PanelContext)
  const viewOption = useAppSelector(s => selectCommanderViewOption(s, mode))

  const onViewOptionsChanged = (value: ViewOption) => {
    dispatch(commanderViewOptionUpdated({mode, viewOption: value}))
  }

  return (
    <Menu shadow="md" width={180}>
      <Menu.Target>
        <ActionIcon size="lg" variant="default">
          <IconListDetails size={18} />
        </ActionIcon>
      </Menu.Target>

      <Menu.Dropdown>
        <Menu.Item
          onClick={() => onViewOptionsChanged("tile")}
          rightSection={viewOption == "tile" && <IconCheck />}
        >
          {t("common.sort.tiles")}
        </Menu.Item>
        <Menu.Item
          onClick={() => onViewOptionsChanged("list")}
          rightSection={viewOption == "list" && <IconCheck />}
        >
          {t("common.sort.list")}
        </Menu.Item>
<<<<<<< HEAD
        <Menu.Item
          onClick={() => onViewOptionsChanged("document-type")}
          rightSection={viewOption == "document-type" && <IconCheck />}
        >
          {t("common.sort.document_type")}
        </Menu.Item>
=======
>>>>>>> a7285434
      </Menu.Dropdown>
    </Menu>
  )
}<|MERGE_RESOLUTION|>--- conflicted
+++ resolved
@@ -41,15 +41,6 @@
         >
           {t("common.sort.list")}
         </Menu.Item>
-<<<<<<< HEAD
-        <Menu.Item
-          onClick={() => onViewOptionsChanged("document-type")}
-          rightSection={viewOption == "document-type" && <IconCheck />}
-        >
-          {t("common.sort.document_type")}
-        </Menu.Item>
-=======
->>>>>>> a7285434
       </Menu.Dropdown>
     </Menu>
   )
